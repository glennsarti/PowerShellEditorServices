//
// Copyright (c) Microsoft. All rights reserved.
// Licensed under the MIT license. See LICENSE file in the project root for full license information.
//

using Microsoft.PowerShell.EditorServices.Extensions;
using Microsoft.PowerShell.EditorServices.Protocol.LanguageServer;
using Microsoft.PowerShell.EditorServices.Protocol.MessageProtocol;
using Microsoft.PowerShell.EditorServices.Protocol.MessageProtocol.Channel;
using Microsoft.PowerShell.EditorServices.Session;
using Microsoft.PowerShell.EditorServices.Templates;
using Microsoft.PowerShell.EditorServices.Utility;
using Newtonsoft.Json.Linq;
using System;
using System.Collections;
using System.Collections.Generic;
using System.IO;
using System.Linq;
using System.Management.Automation;
using System.Text.RegularExpressions;
using System.Threading;
using System.Threading.Tasks;
using DebugAdapterMessages = Microsoft.PowerShell.EditorServices.Protocol.DebugAdapter;

namespace Microsoft.PowerShell.EditorServices.Protocol.Server
{
    public class LanguageServer : LanguageServerBase
    {
        private static CancellationTokenSource existingRequestCancellation;

        private bool profilesLoaded;
        private EditorSession editorSession;
        private OutputDebouncer outputDebouncer;
        private LanguageServerEditorOperations editorOperations;
        private LanguageServerSettings currentSettings = new LanguageServerSettings();

        private Dictionary<string, Dictionary<string, MarkerCorrection>> codeActionsPerFile =
            new Dictionary<string, Dictionary<string, MarkerCorrection>>();

        public IEditorOperations EditorOperations
        {
            get { return this.editorOperations; }
        }

        /// <param name="hostDetails">
        /// Provides details about the host application.
        /// </param>
        public LanguageServer(HostDetails hostDetails, ProfilePaths profilePaths)
            : this(hostDetails, profilePaths, new StdioServerChannel())
        {
        }

        /// <param name="hostDetails">
        /// Provides details about the host application.
        /// </param>
        public LanguageServer(HostDetails hostDetails, ProfilePaths profilePaths, ChannelBase serverChannel)
            : base(serverChannel)
        {
            this.editorSession = new EditorSession();
            this.editorSession.StartSession(hostDetails, profilePaths);
            this.editorSession.ConsoleService.OutputWritten += this.powerShellContext_OutputWritten;
            this.editorSession.PowerShellContext.RunspaceChanged += PowerShellContext_RunspaceChanged;

            // Attach to ExtensionService events
            this.editorSession.ExtensionService.CommandAdded += ExtensionService_ExtensionAdded;
            this.editorSession.ExtensionService.CommandUpdated += ExtensionService_ExtensionUpdated;
            this.editorSession.ExtensionService.CommandRemoved += ExtensionService_ExtensionRemoved;

            // Create the IEditorOperations implementation
            this.editorOperations =
                new LanguageServerEditorOperations(
                    this.editorSession,
                    this);

            // Always send console prompts through the UI in the language service
            // TODO: This will change later once we have a general REPL available
            // in VS Code.
            this.editorSession.ConsoleService.PushPromptHandlerContext(
                new ProtocolPromptHandlerContext(
                    this,
                    this.editorSession.ConsoleService));

            // Set up the output debouncer to throttle output event writes
            this.outputDebouncer = new OutputDebouncer(this);
        }

        protected override void Initialize()
        {
            // Register all supported message types

            this.SetRequestHandler(InitializeRequest.Type, this.HandleInitializeRequest);

            this.SetEventHandler(DidOpenTextDocumentNotification.Type, this.HandleDidOpenTextDocumentNotification);
            this.SetEventHandler(DidCloseTextDocumentNotification.Type, this.HandleDidCloseTextDocumentNotification);
            this.SetEventHandler(DidChangeTextDocumentNotification.Type, this.HandleDidChangeTextDocumentNotification);
            this.SetEventHandler(DidChangeConfigurationNotification<LanguageServerSettingsWrapper>.Type, this.HandleDidChangeConfigurationNotification);

            this.SetRequestHandler(DefinitionRequest.Type, this.HandleDefinitionRequest);
            this.SetRequestHandler(ReferencesRequest.Type, this.HandleReferencesRequest);
            this.SetRequestHandler(CompletionRequest.Type, this.HandleCompletionRequest);
            this.SetRequestHandler(CompletionResolveRequest.Type, this.HandleCompletionResolveRequest);
            this.SetRequestHandler(SignatureHelpRequest.Type, this.HandleSignatureHelpRequest);
            this.SetRequestHandler(DocumentHighlightRequest.Type, this.HandleDocumentHighlightRequest);
            this.SetRequestHandler(HoverRequest.Type, this.HandleHoverRequest);
            this.SetRequestHandler(DocumentSymbolRequest.Type, this.HandleDocumentSymbolRequest);
            this.SetRequestHandler(WorkspaceSymbolRequest.Type, this.HandleWorkspaceSymbolRequest);
            this.SetRequestHandler(CodeActionRequest.Type, this.HandleCodeActionRequest);

            this.SetRequestHandler(ShowOnlineHelpRequest.Type, this.HandleShowOnlineHelpRequest);
            this.SetRequestHandler(ExpandAliasRequest.Type, this.HandleExpandAliasRequest);

            this.SetRequestHandler(FindModuleRequest.Type, this.HandleFindModuleRequest);
            this.SetRequestHandler(InstallModuleRequest.Type, this.HandleInstallModuleRequest);

            this.SetRequestHandler(InvokeExtensionCommandRequest.Type, this.HandleInvokeExtensionCommandRequest);

            this.SetRequestHandler(PowerShellVersionRequest.Type, this.HandlePowerShellVersionRequest);

            this.SetRequestHandler(NewProjectFromTemplateRequest.Type, this.HandleNewProjectFromTemplateRequest);
            this.SetRequestHandler(GetProjectTemplatesRequest.Type, this.HandleGetProjectTemplatesRequest);

            this.SetRequestHandler(DebugAdapterMessages.EvaluateRequest.Type, this.HandleEvaluateRequest);

            this.SetRequestHandler(GetPSSARulesRequest.Type, this.HandleGetPSSARulesRequest);
            this.SetRequestHandler(SetPSSARulesRequest.Type, this.HandleSetPSSARulesRequest);

<<<<<<< HEAD
            this.SetRequestHandler(ScriptFileMarkersRequest.Type, this.HandleScriptFileMarkersRequest);
=======
            this.SetRequestHandler(GetPSHostProcessesRequest.Type, this.HandleGetPSHostProcessesRequest);
>>>>>>> a4db3509

            // Initialize the extension service
            // TODO: This should be made awaited once Initialize is async!
            this.editorSession.ExtensionService.Initialize(
                this.editorOperations).Wait();
        }

        protected override async Task Shutdown()
        {
            // Make sure remaining output is flushed before exiting
            await this.outputDebouncer.Flush();

            Logger.Write(LogLevel.Normal, "Language service is shutting down...");

            if (this.editorSession != null)
            {
                this.editorSession.Dispose();
                this.editorSession = null;
            }
        }

        #region Built-in Message Handlers

        protected async Task HandleInitializeRequest(
            InitializeRequest initializeParams,
            RequestContext<InitializeResult> requestContext)
        {
            // Grab the workspace path from the parameters
            editorSession.Workspace.WorkspacePath = initializeParams.RootPath;

            // Set the working directory of the PowerShell session to the workspace path
            if (editorSession.Workspace.WorkspacePath != null)
            {
                editorSession.PowerShellContext.SetWorkingDirectory(
                    editorSession.Workspace.WorkspacePath);
            }

            await requestContext.SendResult(
                new InitializeResult
                {
                    Capabilities = new ServerCapabilities
                    {
                        TextDocumentSync = TextDocumentSyncKind.Incremental,
                        DefinitionProvider = true,
                        ReferencesProvider = true,
                        DocumentHighlightProvider = true,
                        DocumentSymbolProvider = true,
                        WorkspaceSymbolProvider = true,
                        HoverProvider = true,
                        CodeActionProvider = true,
                        CompletionProvider = new CompletionOptions
                        {
                            ResolveProvider = true,
                            TriggerCharacters = new string[] { ".", "-", ":", "\\" }
                        },
                        SignatureHelpProvider = new SignatureHelpOptions
                        {
                            TriggerCharacters = new string[] { " " } // TODO: Other characters here?
                        }
                    }
                });
        }

        protected async Task HandleShowOnlineHelpRequest(
            string helpParams,
            RequestContext<object> requestContext)
        {
            if (helpParams == null) { helpParams = "get-help"; }

            var psCommand = new PSCommand();
            psCommand.AddCommand("Get-Help");
            psCommand.AddArgument(helpParams);
            psCommand.AddParameter("Online");

            await editorSession.PowerShellContext.ExecuteCommand<object>(psCommand);

            await requestContext.SendResult(null);
        }

        private async Task HandleSetPSSARulesRequest(
            object param,
            RequestContext<object> requestContext)
        {
            var dynParams = param as dynamic;
            if (editorSession.AnalysisService != null &&
                    editorSession.AnalysisService.SettingsPath == null)
            {
                var activeRules = new List<string>();
                var ruleInfos = dynParams.ruleInfos;
                foreach (dynamic ruleInfo in ruleInfos)
                {
                    if ((Boolean) ruleInfo.isEnabled)
                    {
                        activeRules.Add((string) ruleInfo.name);
                    }
                }
                editorSession.AnalysisService.ActiveRules = activeRules.ToArray();
            }

            var sendresult = requestContext.SendResult(null);
            var scripFile = editorSession.Workspace.GetFile((string)dynParams.filepath);
            await RunScriptDiagnostics(
                    new ScriptFile[] { scripFile },
                        editorSession,
                        requestContext.SendEvent);
            await sendresult;
        }

        private async Task HandleScriptFileMarkersRequest(
            ScriptFileMarkerRequestParams requestParams,
            RequestContext<ScriptFileMarkerRequestResultParams> requestContext)
        {
            var markers = editorSession.AnalysisService.GetSemanticMarkers(
                editorSession.Workspace.GetFile(requestParams.filePath),
                editorSession.AnalysisService.GetPSSASettingsHashtable(requestParams.settings));
            await requestContext.SendResult(new ScriptFileMarkerRequestResultParams {
                markers = markers
            });
        }

        private async Task HandleGetPSSARulesRequest(
            object param,
            RequestContext<object> requestContext)
        {
            List<object> rules = null;
            if (editorSession.AnalysisService != null
                    && editorSession.AnalysisService.SettingsPath == null)
            {
                rules = new List<object>();
                var ruleNames = editorSession.AnalysisService.GetPSScriptAnalyzerRules();
                var activeRules = editorSession.AnalysisService.ActiveRules;
                foreach (var ruleName in ruleNames)
                {
                    rules.Add(new { name = ruleName, isEnabled = activeRules.Contains(ruleName, StringComparer.OrdinalIgnoreCase) });
                }
            }

            await requestContext.SendResult(rules);
        }

        private async Task HandleInstallModuleRequest(
            string moduleName,
            RequestContext<object> requestContext
        )
        {
            var script = string.Format("Install-Module -Name {0} -Scope CurrentUser", moduleName);

            var executeTask =
               editorSession.PowerShellContext.ExecuteScriptString(
                   script,
                   true,
                   true).ConfigureAwait(false);

            await requestContext.SendResult(null);
        }

        private Task HandleInvokeExtensionCommandRequest(
            InvokeExtensionCommandRequest commandDetails,
            RequestContext<string> requestContext)
        {
            // We don't await the result of the execution here because we want
            // to be able to receive further messages while the editor command
            // is executing.  This important in cases where the pipeline thread
            // gets blocked by something in the script like a prompt to the user.
            EditorContext editorContext =
                this.editorOperations.ConvertClientEditorContext(
                    commandDetails.Context);

            Task commandTask =
                this.editorSession.ExtensionService.InvokeCommand(
                    commandDetails.Name,
                    editorContext);

            commandTask.ContinueWith(t =>
            {
                return requestContext.SendResult(null);
            });

            return Task.FromResult(true);
        }

        private Task HandleNewProjectFromTemplateRequest(
            NewProjectFromTemplateRequest newProjectArgs,
            RequestContext<NewProjectFromTemplateResponse> requestContext)
        {
            // Don't await the Task here so that we don't block the session
            this.editorSession.TemplateService
                .CreateFromTemplate(newProjectArgs.TemplatePath, newProjectArgs.DestinationPath)
                .ContinueWith(
                    async task =>
                    {
                        await requestContext.SendResult(
                            new NewProjectFromTemplateResponse
                            {
                                CreationSuccessful = task.Result
                            });
                    });

            return Task.FromResult(true);
        }

        private async Task HandleGetProjectTemplatesRequest(
            GetProjectTemplatesRequest requestArgs,
            RequestContext<GetProjectTemplatesResponse> requestContext)
        {
            bool plasterInstalled = await this.editorSession.TemplateService.ImportPlasterIfInstalled();

            if (plasterInstalled)
            {
                var availableTemplates =
                    await this.editorSession.TemplateService.GetAvailableTemplates(
                        requestArgs.IncludeInstalledModules);

                await requestContext.SendResult(
                    new GetProjectTemplatesResponse
                    {
                        Templates = availableTemplates
                    });
            }
            else
            {
                await requestContext.SendResult(
                    new GetProjectTemplatesResponse
                    {
                        NeedsModuleInstall = true,
                        Templates = new TemplateDetails[0]
                    });
            }
        }

        private async Task HandleExpandAliasRequest(
            string content,
            RequestContext<string> requestContext)
        {
            var script = @"
function __Expand-Alias {

    param($targetScript)

    [ref]$errors=$null

    $tokens = [System.Management.Automation.PsParser]::Tokenize($targetScript, $errors).Where({$_.type -eq 'command'}) |
                    Sort Start -Descending

    foreach ($token in  $tokens) {
        $definition=(Get-Command ('`'+$token.Content) -CommandType Alias -ErrorAction SilentlyContinue).Definition

        if($definition) {
            $lhs=$targetScript.Substring(0, $token.Start)
            $rhs=$targetScript.Substring($token.Start + $token.Length)

            $targetScript=$lhs + $definition + $rhs
       }
    }

    $targetScript
}";
            var psCommand = new PSCommand();
            psCommand.AddScript(script);
            await this.editorSession.PowerShellContext.ExecuteCommand<PSObject>(psCommand);

            psCommand = new PSCommand();
            psCommand.AddCommand("__Expand-Alias").AddArgument(content);
            var result = await this.editorSession.PowerShellContext.ExecuteCommand<string>(psCommand);

            await requestContext.SendResult(result.First().ToString());
        }

        private async Task HandleFindModuleRequest(
            object param,
            RequestContext<object> requestContext)
        {
            var psCommand = new PSCommand();
            psCommand.AddScript("Find-Module | Select Name, Description");

            var modules = await editorSession.PowerShellContext.ExecuteCommand<PSObject>(psCommand);

            var moduleList = new List<PSModuleMessage>();

            if (modules != null)
            {
                foreach (dynamic m in modules)
                {
                    moduleList.Add(new PSModuleMessage { Name = m.Name, Description = m.Description });
                }
            }

            await requestContext.SendResult(moduleList);
        }

        protected Task HandleDidOpenTextDocumentNotification(
            DidOpenTextDocumentNotification openParams,
            EventContext eventContext)
        {
            ScriptFile openedFile =
                editorSession.Workspace.GetFileBuffer(
                    openParams.Uri,
                    openParams.Text);

            // TODO: Get all recently edited files in the workspace
            this.RunScriptDiagnostics(
                new ScriptFile[] { openedFile },
                editorSession,
                eventContext);

            Logger.Write(LogLevel.Verbose, "Finished opening document.");

            return Task.FromResult(true);
        }

        protected async Task HandleDidCloseTextDocumentNotification(
            TextDocumentIdentifier closeParams,
            EventContext eventContext)
        {
            // Find and close the file in the current session
            var fileToClose = editorSession.Workspace.GetFile(closeParams.Uri);

            if (fileToClose != null)
            {
                editorSession.Workspace.CloseFile(fileToClose);
                await ClearMarkers(fileToClose, eventContext);
            }

            Logger.Write(LogLevel.Verbose, "Finished closing document.");
        }

        protected Task HandleDidChangeTextDocumentNotification(
            DidChangeTextDocumentParams textChangeParams,
            EventContext eventContext)
        {
            List<ScriptFile> changedFiles = new List<ScriptFile>();

            // A text change notification can batch multiple change requests
            foreach (var textChange in textChangeParams.ContentChanges)
            {
                ScriptFile changedFile = editorSession.Workspace.GetFile(textChangeParams.Uri);

                changedFile.ApplyChange(
                    GetFileChangeDetails(
                        textChange.Range.Value,
                        textChange.Text));

                changedFiles.Add(changedFile);
            }

            // TODO: Get all recently edited files in the workspace
            this.RunScriptDiagnostics(
                changedFiles.ToArray(),
                editorSession,
                eventContext);

            return Task.FromResult(true);
        }

        protected async Task HandleDidChangeConfigurationNotification(
            DidChangeConfigurationParams<LanguageServerSettingsWrapper> configChangeParams,
            EventContext eventContext)
        {
            bool oldLoadProfiles = this.currentSettings.EnableProfileLoading;
            bool oldScriptAnalysisEnabled =
                this.currentSettings.ScriptAnalysis.Enable.HasValue ? this.currentSettings.ScriptAnalysis.Enable.Value : false ;
            string oldScriptAnalysisSettingsPath =
                this.currentSettings.ScriptAnalysis.SettingsPath;

            this.currentSettings.Update(
                configChangeParams.Settings.Powershell,
                this.editorSession.Workspace.WorkspacePath);

            if (!this.profilesLoaded &&
                this.currentSettings.EnableProfileLoading &&
                oldLoadProfiles != this.currentSettings.EnableProfileLoading)
            {
                await this.editorSession.PowerShellContext.LoadHostProfiles();
                this.profilesLoaded = true;
            }

            // If there is a new settings file path, restart the analyzer with the new settigs.
            bool settingsPathChanged = false;
            string newSettingsPath = this.currentSettings.ScriptAnalysis.SettingsPath;
            if (!string.Equals(oldScriptAnalysisSettingsPath, newSettingsPath, StringComparison.OrdinalIgnoreCase))
            {
                this.editorSession.AnalysisService.SettingsPath = newSettingsPath;
                settingsPathChanged = true;
            }

            // If script analysis settings have changed we need to clear & possibly update the current diagnostic records.
            if ((oldScriptAnalysisEnabled != this.currentSettings.ScriptAnalysis.Enable) || settingsPathChanged)
            {
                // If the user just turned off script analysis or changed the settings path, send a diagnostics
                // event to clear the analysis markers that they already have.
                if (!this.currentSettings.ScriptAnalysis.Enable.Value || settingsPathChanged)
                {
                    foreach (var scriptFile in editorSession.Workspace.GetOpenedFiles())
                    {
                        await ClearMarkers(scriptFile, eventContext);
                    }
                }

                await this.RunScriptDiagnostics(
                    this.editorSession.Workspace.GetOpenedFiles(),
                    this.editorSession,
                    eventContext);
            }
        }

        protected async Task HandleDefinitionRequest(
            TextDocumentPosition textDocumentPosition,
            RequestContext<Location[]> requestContext)
        {
            ScriptFile scriptFile =
                editorSession.Workspace.GetFile(
                    textDocumentPosition.Uri);

            SymbolReference foundSymbol =
                editorSession.LanguageService.FindSymbolAtLocation(
                    scriptFile,
                    textDocumentPosition.Position.Line + 1,
                    textDocumentPosition.Position.Character + 1);

            List<Location> definitionLocations = new List<Location>();

            GetDefinitionResult definition = null;
            if (foundSymbol != null)
            {
                definition =
                    await editorSession.LanguageService.GetDefinitionOfSymbol(
                        scriptFile,
                        foundSymbol,
                        editorSession.Workspace);

                if (definition != null)
                {
                    definitionLocations.Add(
                        new Location
                        {
                            Uri = new Uri("file://" + definition.FoundDefinition.FilePath).AbsoluteUri,
                            Range = GetRangeFromScriptRegion(definition.FoundDefinition.ScriptRegion)
                        });
                }
            }

            await requestContext.SendResult(definitionLocations.ToArray());
        }

        protected async Task HandleReferencesRequest(
            ReferencesParams referencesParams,
            RequestContext<Location[]> requestContext)
        {
            ScriptFile scriptFile =
                editorSession.Workspace.GetFile(
                    referencesParams.Uri);

            SymbolReference foundSymbol =
                editorSession.LanguageService.FindSymbolAtLocation(
                    scriptFile,
                    referencesParams.Position.Line + 1,
                    referencesParams.Position.Character + 1);

            FindReferencesResult referencesResult =
                await editorSession.LanguageService.FindReferencesOfSymbol(
                    foundSymbol,
                    editorSession.Workspace.ExpandScriptReferences(scriptFile));

            Location[] referenceLocations = null;

            if (referencesResult != null)
            {
                referenceLocations =
                    referencesResult
                        .FoundReferences
                        .Select(r =>
                            {
                                return new Location
                                {
                                    Uri = new Uri("file://" + r.FilePath).AbsoluteUri,
                                    Range = GetRangeFromScriptRegion(r.ScriptRegion)
                                };
                            })
                        .ToArray();
            }
            else
            {
                referenceLocations = new Location[0];
            }

            await requestContext.SendResult(referenceLocations);
        }

        protected async Task HandleCompletionRequest(
            TextDocumentPosition textDocumentPosition,
            RequestContext<CompletionItem[]> requestContext)
        {
            int cursorLine = textDocumentPosition.Position.Line + 1;
            int cursorColumn = textDocumentPosition.Position.Character + 1;

            ScriptFile scriptFile =
                editorSession.Workspace.GetFile(
                    textDocumentPosition.Uri);

            CompletionResults completionResults =
                await editorSession.LanguageService.GetCompletionsInFile(
                    scriptFile,
                    cursorLine,
                    cursorColumn);

            CompletionItem[] completionItems = null;

            if (completionResults != null)
            {
                int sortIndex = 1;
                completionItems =
                    completionResults
                        .Completions
                        .Select(
                            c => CreateCompletionItem(
                                c,
                                completionResults.ReplacedRange,
                                sortIndex++))
                        .ToArray();
            }
            else
            {
                completionItems = new CompletionItem[0];
            }

            await requestContext.SendResult(completionItems);
        }

        protected async Task HandleCompletionResolveRequest(
            CompletionItem completionItem,
            RequestContext<CompletionItem> requestContext)
        {
            if (completionItem.Kind == CompletionItemKind.Function)
            {
                // Get the documentation for the function
                CommandInfo commandInfo =
                    await CommandHelpers.GetCommandInfo(
                        completionItem.Label,
                        this.editorSession.PowerShellContext);

                completionItem.Documentation =
                    await CommandHelpers.GetCommandSynopsis(
                        commandInfo,
                        this.editorSession.PowerShellContext);
            }

            // Send back the updated CompletionItem
            await requestContext.SendResult(completionItem);
        }

        protected async Task HandleSignatureHelpRequest(
            TextDocumentPosition textDocumentPosition,
            RequestContext<SignatureHelp> requestContext)
        {
            ScriptFile scriptFile =
                editorSession.Workspace.GetFile(
                    textDocumentPosition.Uri);

            ParameterSetSignatures parameterSets =
                await editorSession.LanguageService.FindParameterSetsInFile(
                    scriptFile,
                    textDocumentPosition.Position.Line + 1,
                    textDocumentPosition.Position.Character + 1);

            SignatureInformation[] signatures = null;
            int? activeParameter = null;
            int? activeSignature = 0;

            if (parameterSets != null)
            {
                signatures =
                    parameterSets
                        .Signatures
                        .Select(s =>
                            {
                                return new SignatureInformation
                                {
                                    Label = parameterSets.CommandName + " " + s.SignatureText,
                                    Documentation = null,
                                    Parameters =
                                        s.Parameters
                                            .Select(CreateParameterInfo)
                                            .ToArray()
                                };
                            })
                        .ToArray();
            }
            else
            {
                signatures = new SignatureInformation[0];
            }

            await requestContext.SendResult(
                new SignatureHelp
                {
                    Signatures = signatures,
                    ActiveParameter = activeParameter,
                    ActiveSignature = activeSignature
                });
        }

        protected async Task HandleDocumentHighlightRequest(
            TextDocumentPosition textDocumentPosition,
            RequestContext<DocumentHighlight[]> requestContext)
        {
            ScriptFile scriptFile =
                editorSession.Workspace.GetFile(
                    textDocumentPosition.Uri);

            FindOccurrencesResult occurrencesResult =
                editorSession.LanguageService.FindOccurrencesInFile(
                    scriptFile,
                    textDocumentPosition.Position.Line + 1,
                    textDocumentPosition.Position.Character + 1);

            DocumentHighlight[] documentHighlights = null;

            if (occurrencesResult != null)
            {
                documentHighlights =
                    occurrencesResult
                        .FoundOccurrences
                        .Select(o =>
                            {
                                return new DocumentHighlight
                                {
                                    Kind = DocumentHighlightKind.Write, // TODO: Which symbol types are writable?
                                    Range = GetRangeFromScriptRegion(o.ScriptRegion)
                                };
                            })
                        .ToArray();
            }
            else
            {
                documentHighlights = new DocumentHighlight[0];
            }

            await requestContext.SendResult(documentHighlights);
        }

        protected async Task HandleHoverRequest(
            TextDocumentPosition textDocumentPosition,
            RequestContext<Hover> requestContext)
        {
            ScriptFile scriptFile =
                editorSession.Workspace.GetFile(
                    textDocumentPosition.Uri);

            SymbolDetails symbolDetails =
                await editorSession
                    .LanguageService
                    .FindSymbolDetailsAtLocation(
                        scriptFile,
                        textDocumentPosition.Position.Line + 1,
                        textDocumentPosition.Position.Character + 1);

            List<MarkedString> symbolInfo = new List<MarkedString>();
            Range? symbolRange = null;

            if (symbolDetails != null)
            {
                symbolInfo.Add(
                    new MarkedString
                    {
                        Language = "PowerShell",
                        Value = symbolDetails.DisplayString
                    });

                if (!string.IsNullOrEmpty(symbolDetails.Documentation))
                {
                    symbolInfo.Add(
                        new MarkedString
                        {
                            Language = "markdown",
                            Value = symbolDetails.Documentation
                        });
                }

                symbolRange = GetRangeFromScriptRegion(symbolDetails.SymbolReference.ScriptRegion);
            }

            await requestContext.SendResult(
                new Hover
                {
                    Contents = symbolInfo.ToArray(),
                    Range = symbolRange
                });
        }

        protected async Task HandleDocumentSymbolRequest(
            TextDocumentIdentifier textDocumentIdentifier,
            RequestContext<SymbolInformation[]> requestContext)
        {
            ScriptFile scriptFile =
                editorSession.Workspace.GetFile(
                    textDocumentIdentifier.Uri);

            FindOccurrencesResult foundSymbols =
                editorSession.LanguageService.FindSymbolsInFile(
                    scriptFile);

            SymbolInformation[] symbols = null;

            string containerName = Path.GetFileNameWithoutExtension(scriptFile.FilePath);

            if (foundSymbols != null)
            {
                symbols =
                    foundSymbols
                        .FoundOccurrences
                        .Select(r =>
                            {
                                return new SymbolInformation
                                {
                                    ContainerName = containerName,
                                    Kind = GetSymbolKind(r.SymbolType),
                                    Location = new Location
                                    {
                                        Uri = new Uri("file://" + r.FilePath).AbsolutePath,
                                        Range = GetRangeFromScriptRegion(r.ScriptRegion)
                                    },
                                    Name = GetDecoratedSymbolName(r)
                                };
                            })
                        .ToArray();
            }
            else
            {
                symbols = new SymbolInformation[0];
            }

            await requestContext.SendResult(symbols);
        }

        private SymbolKind GetSymbolKind(SymbolType symbolType)
        {
            switch (symbolType)
            {
                case SymbolType.Configuration:
                case SymbolType.Function:
                case SymbolType.Workflow:
                    return SymbolKind.Function;

                default:
                    return SymbolKind.Variable;
            }
        }

        private string GetDecoratedSymbolName(SymbolReference symbolReference)
        {
            string name = symbolReference.SymbolName;

            if (symbolReference.SymbolType == SymbolType.Configuration ||
                symbolReference.SymbolType == SymbolType.Function ||
                symbolReference.SymbolType == SymbolType.Workflow)
            {
                name += " { }";
            }

            return name;
        }

        protected async Task HandleWorkspaceSymbolRequest(
            WorkspaceSymbolParams workspaceSymbolParams,
            RequestContext<SymbolInformation[]> requestContext)
        {
            var symbols = new List<SymbolInformation>();

            foreach (ScriptFile scriptFile in editorSession.Workspace.GetOpenedFiles())
            {
                FindOccurrencesResult foundSymbols =
                    editorSession.LanguageService.FindSymbolsInFile(
                        scriptFile);

                // TODO: Need to compute a relative path that is based on common path for all workspace files
                string containerName = Path.GetFileNameWithoutExtension(scriptFile.FilePath);

                if (foundSymbols != null)
                {
                    var matchedSymbols =
                        foundSymbols
                            .FoundOccurrences
                            .Where(r => IsQueryMatch(workspaceSymbolParams.Query, r.SymbolName))
                            .Select(r =>
                                {
                                    return new SymbolInformation
                                    {
                                        ContainerName = containerName,
                                        Kind = r.SymbolType == SymbolType.Variable ? SymbolKind.Variable : SymbolKind.Function,
                                        Location = new Location
                                        {
                                            Uri = new Uri("file://" + r.FilePath).AbsoluteUri,
                                            Range = GetRangeFromScriptRegion(r.ScriptRegion)
                                        },
                                        Name = GetDecoratedSymbolName(r)
                                    };
                                });

                    symbols.AddRange(matchedSymbols);
                }
            }

            await requestContext.SendResult(symbols.ToArray());
        }

        protected async Task HandlePowerShellVersionRequest(
            object noParams,
            RequestContext<PowerShellVersion> requestContext)
        {
            await requestContext.SendResult(
                new PowerShellVersion(
                    this.editorSession.PowerShellContext.LocalPowerShellVersion));
        }

        protected async Task HandleGetPSHostProcessesRequest(
            object noParams,
            RequestContext<GetPSHostProcessesResponse[]> requestContext)
        {
            var psHostProcesses = new List<GetPSHostProcessesResponse>();

            if (this.editorSession.PowerShellContext.LocalPowerShellVersion.Version.Major >= 5)
            {
                int processId = System.Diagnostics.Process.GetCurrentProcess().Id;
                var psCommand = new PSCommand();
                psCommand.AddCommand("Get-PSHostProcessInfo");
                psCommand.AddCommand("Where-Object")
                    .AddParameter("Property", "ProcessId")
                    .AddParameter("NE")
                    .AddParameter("Value", processId.ToString());

                var processes = await editorSession.PowerShellContext.ExecuteCommand<PSObject>(psCommand);
                if (processes != null)
                {
                    foreach (dynamic p in processes)
                    {
                        psHostProcesses.Add(
                            new GetPSHostProcessesResponse
                            {
                                ProcessName = p.ProcessName,
                                ProcessId = p.ProcessId,
                                AppDomainName = p.AppDomainName,
                                MainWindowTitle = p.MainWindowTitle
                            });
                    }
                }
            }

            await requestContext.SendResult(psHostProcesses.ToArray());
        }

        private bool IsQueryMatch(string query, string symbolName)
        {
            return symbolName.IndexOf(query, StringComparison.OrdinalIgnoreCase) >= 0;
        }

        protected async Task HandleCodeActionRequest(
            CodeActionRequest codeActionParams,
            RequestContext<CodeActionCommand[]> requestContext)
        {
            MarkerCorrection correction = null;
            Dictionary<string, MarkerCorrection> markerIndex = null;
            List<CodeActionCommand> codeActionCommands = new List<CodeActionCommand>();

            if (this.codeActionsPerFile.TryGetValue(codeActionParams.TextDocument.Uri, out markerIndex))
            {
                foreach (var diagnostic in codeActionParams.Context.Diagnostics)
                {
                    if (markerIndex.TryGetValue(diagnostic.Code, out correction))
                    {
                        codeActionCommands.Add(
                            new CodeActionCommand
                            {
                                Title = correction.Name,
                                Command = "PowerShell.ApplyCodeActionEdits",
                                Arguments = JArray.FromObject(correction.Edits)
                            });
                    }
                }
            }

            await requestContext.SendResult(
                codeActionCommands.ToArray());
        }

        protected Task HandleEvaluateRequest(
            DebugAdapterMessages.EvaluateRequestArguments evaluateParams,
            RequestContext<DebugAdapterMessages.EvaluateResponseBody> requestContext)
        {
            // We don't await the result of the execution here because we want
            // to be able to receive further messages while the current script
            // is executing.  This important in cases where the pipeline thread
            // gets blocked by something in the script like a prompt to the user.
            var executeTask =
                this.editorSession.PowerShellContext.ExecuteScriptString(
                    evaluateParams.Expression,
                    true,
                    true);

            // Return the execution result after the task completes so that the
            // caller knows when command execution completed.
            executeTask.ContinueWith(
                (task) =>
                {
                    // Return an empty result since the result value is irrelevant
                    // for this request in the LanguageServer
                    return
                        requestContext.SendResult(
                            new DebugAdapterMessages.EvaluateResponseBody
                            {
                                Result = "",
                                VariablesReference = 0
                            });
                });

            return Task.FromResult(true);
        }

        #endregion

        #region Event Handlers

        private async void PowerShellContext_RunspaceChanged(object sender, Session.RunspaceChangedEventArgs e)
        {
            await this.SendEvent(
                RunspaceChangedEvent.Type,
                new Protocol.LanguageServer.RunspaceDetails(e.NewRunspace));
        }

        private async void powerShellContext_OutputWritten(object sender, OutputWrittenEventArgs e)
        {
            // Queue the output for writing
            await this.outputDebouncer.Invoke(e);
        }

        private async void ExtensionService_ExtensionAdded(object sender, EditorCommand e)
        {
            await this.SendEvent(
                ExtensionCommandAddedNotification.Type,
                new ExtensionCommandAddedNotification
                {
                    Name = e.Name,
                    DisplayName = e.DisplayName
                });
        }

        private async void ExtensionService_ExtensionUpdated(object sender, EditorCommand e)
        {
            await this.SendEvent(
                ExtensionCommandUpdatedNotification.Type,
                new ExtensionCommandUpdatedNotification
                {
                    Name = e.Name,
                });
        }

        private async void ExtensionService_ExtensionRemoved(object sender, EditorCommand e)
        {
            await this.SendEvent(
                ExtensionCommandRemovedNotification.Type,
                new ExtensionCommandRemovedNotification
                {
                    Name = e.Name,
                });
        }


        #endregion

        #region Helper Methods

        private static Range GetRangeFromScriptRegion(ScriptRegion scriptRegion)
        {
            return new Range
            {
                Start = new Position
                {
                    Line = scriptRegion.StartLineNumber - 1,
                    Character = scriptRegion.StartColumnNumber - 1
                },
                End = new Position
                {
                    Line = scriptRegion.EndLineNumber - 1,
                    Character = scriptRegion.EndColumnNumber - 1
                }
            };
        }

        private static FileChange GetFileChangeDetails(Range changeRange, string insertString)
        {
            // The protocol's positions are zero-based so add 1 to all offsets

            return new FileChange
            {
                InsertString = insertString,
                Line = changeRange.Start.Line + 1,
                Offset = changeRange.Start.Character + 1,
                EndLine = changeRange.End.Line + 1,
                EndOffset = changeRange.End.Character + 1
            };
        }

        private Task RunScriptDiagnostics(
            ScriptFile[] filesToAnalyze,
            EditorSession editorSession,
            EventContext eventContext)
        {
            return RunScriptDiagnostics(filesToAnalyze, editorSession, eventContext.SendEvent);
        }

        private Task RunScriptDiagnostics(
            ScriptFile[] filesToAnalyze,
            EditorSession editorSession,
            Func<EventType<PublishDiagnosticsNotification>, PublishDiagnosticsNotification, Task> eventSender)
        {
            // If there's an existing task, attempt to cancel it
            try
            {
                if (existingRequestCancellation != null)
                {
                    // Try to cancel the request
                    existingRequestCancellation.Cancel();

                    // If cancellation didn't throw an exception,
                    // clean up the existing token
                    existingRequestCancellation.Dispose();
                    existingRequestCancellation = null;
                }
            }
            catch (Exception e)
            {
                // TODO: Catch a more specific exception!
                Logger.Write(
                    LogLevel.Error,
                    string.Format(
                        "Exception while canceling analysis task:\n\n{0}",
                        e.ToString()));

                TaskCompletionSource<bool> cancelTask = new TaskCompletionSource<bool>();
                cancelTask.SetCanceled();
                return cancelTask.Task;
            }

            // Create a fresh cancellation token and then start the task.
            // We create this on a different TaskScheduler so that we
            // don't block the main message loop thread.
            // TODO: Is there a better way to do this?
            existingRequestCancellation = new CancellationTokenSource();
            Task.Factory.StartNew(
                () =>
                    DelayThenInvokeDiagnostics(
                        750,
                        filesToAnalyze,
                        this.currentSettings.ScriptAnalysis.Enable.Value,
                        this.codeActionsPerFile,
                        editorSession,
                        eventSender,
                        existingRequestCancellation.Token),
                CancellationToken.None,
                TaskCreationOptions.None,
                TaskScheduler.Default);

            return Task.FromResult(true);
        }

        private static async Task DelayThenInvokeDiagnostics(
            int delayMilliseconds,
            ScriptFile[] filesToAnalyze,
            bool isScriptAnalysisEnabled,
            Dictionary<string, Dictionary<string, MarkerCorrection>> correctionIndex,
            EditorSession editorSession,
            EventContext eventContext,
            CancellationToken cancellationToken)
        {
            await DelayThenInvokeDiagnostics(
                delayMilliseconds,
                filesToAnalyze,
                isScriptAnalysisEnabled,
                correctionIndex,
                editorSession,
                eventContext.SendEvent,
                cancellationToken);
        }


        private static async Task DelayThenInvokeDiagnostics(
            int delayMilliseconds,
            ScriptFile[] filesToAnalyze,
            bool isScriptAnalysisEnabled,
            Dictionary<string, Dictionary<string, MarkerCorrection>> correctionIndex,
            EditorSession editorSession,
            Func<EventType<PublishDiagnosticsNotification>, PublishDiagnosticsNotification, Task> eventSender,
            CancellationToken cancellationToken)
        {
            // First of all, wait for the desired delay period before
            // analyzing the provided list of files
            try
            {
                await Task.Delay(delayMilliseconds, cancellationToken);
            }
            catch (TaskCanceledException)
            {
                // If the task is cancelled, exit directly
                return;
            }

            // If we've made it past the delay period then we don't care
            // about the cancellation token anymore.  This could happen
            // when the user stops typing for long enough that the delay
            // period ends but then starts typing while analysis is going
            // on.  It makes sense to send back the results from the first
            // delay period while the second one is ticking away.

            // Get the requested files
            foreach (ScriptFile scriptFile in filesToAnalyze)
            {
                ScriptFileMarker[] semanticMarkers = null;
                if (isScriptAnalysisEnabled && editorSession.AnalysisService != null)
                {
                    Logger.Write(LogLevel.Verbose, "Analyzing script file: " + scriptFile.FilePath);

                    semanticMarkers =
                        editorSession.AnalysisService.GetSemanticMarkers(
                            scriptFile);

                    Logger.Write(LogLevel.Verbose, "Analysis complete.");
                }
                else
                {
                    // Semantic markers aren't available if the AnalysisService
                    // isn't available
                    semanticMarkers = new ScriptFileMarker[0];
                }

                await PublishScriptDiagnostics(
                    scriptFile,
                    scriptFile.SyntaxMarkers.Concat(semanticMarkers).ToArray(),
                    correctionIndex,
                    eventSender);
            }
        }

        private async Task ClearMarkers(ScriptFile scriptFile, EventContext eventContext)
        {
            // send empty diagnostic markers to clear any markers associated with the given file
            await PublishScriptDiagnostics(
                    scriptFile,
                    new ScriptFileMarker[0],
                    this.codeActionsPerFile,
                    eventContext);
        }

        private static async Task PublishScriptDiagnostics(
            ScriptFile scriptFile,
            ScriptFileMarker[] markers,
            Dictionary<string, Dictionary<string, MarkerCorrection>> correctionIndex,
            EventContext eventContext)
        {
            await PublishScriptDiagnostics(
                scriptFile,
                markers,
                correctionIndex,
                eventContext.SendEvent);
        }

        private static async Task PublishScriptDiagnostics(
            ScriptFile scriptFile,
            ScriptFileMarker[] markers,
            Dictionary<string, Dictionary<string, MarkerCorrection>> correctionIndex,
            Func<EventType<PublishDiagnosticsNotification>, PublishDiagnosticsNotification, Task> eventSender)
        {
            List<Diagnostic> diagnostics = new List<Diagnostic>();

            // Hold on to any corrections that may need to be applied later
            Dictionary<string, MarkerCorrection> fileCorrections =
                new Dictionary<string, MarkerCorrection>();

            foreach (var marker in markers)
            {
                // Does the marker contain a correction?
                Diagnostic markerDiagnostic = GetDiagnosticFromMarker(marker);
                if (marker.Correction != null)
                {
                    fileCorrections.Add(markerDiagnostic.Code, marker.Correction);
                }

                diagnostics.Add(markerDiagnostic);
            }

            correctionIndex[scriptFile.ClientFilePath] = fileCorrections;

            // Always send syntax and semantic errors.  We want to
            // make sure no out-of-date markers are being displayed.
            await eventSender(
                PublishDiagnosticsNotification.Type,
                new PublishDiagnosticsNotification
                {
                    Uri = scriptFile.ClientFilePath,
                    Diagnostics = diagnostics.ToArray()
                });
        }

        private static Diagnostic GetDiagnosticFromMarker(ScriptFileMarker scriptFileMarker)
        {
            return new Diagnostic
            {
                Severity = MapDiagnosticSeverity(scriptFileMarker.Level),
                Message = scriptFileMarker.Message,
                Code = Guid.NewGuid().ToString(),
                Range = new Range
                {
                    // TODO: What offsets should I use?
                    Start = new Position
                    {
                        Line = scriptFileMarker.ScriptRegion.StartLineNumber - 1,
                        Character = scriptFileMarker.ScriptRegion.StartColumnNumber - 1
                    },
                    End = new Position
                    {
                        Line = scriptFileMarker.ScriptRegion.EndLineNumber - 1,
                        Character = scriptFileMarker.ScriptRegion.EndColumnNumber - 1
                    }
                }
            };
        }

        private static CompletionItemKind MapCompletionKind(CompletionType completionType)
        {
            switch (completionType)
            {
                case CompletionType.Command:
                    return CompletionItemKind.Function;

                case CompletionType.Method:
                    return CompletionItemKind.Method;

                case CompletionType.Variable:
                case CompletionType.ParameterName:
                    return CompletionItemKind.Variable;

                case CompletionType.Path:
                    return CompletionItemKind.File;

                default:
                    return CompletionItemKind.Text;
            }
        }

        private static CompletionItem CreateCompletionItem(
            CompletionDetails completionDetails,
            BufferRange completionRange,
            int sortIndex)
        {
            string detailString = null;
            string documentationString = null;

            if ((completionDetails.CompletionType == CompletionType.Variable) ||
                (completionDetails.CompletionType == CompletionType.ParameterName))
            {
                // Look for type encoded in the tooltip for parameters and variables.
                // Display PowerShell type names in [] to be consistent with PowerShell syntax
                // and now the debugger displays type names.
                var matches = Regex.Matches(completionDetails.ToolTipText, @"^(\[.+\])");
                if ((matches.Count > 0) && (matches[0].Groups.Count > 1))
                {
                    detailString = matches[0].Groups[1].Value;
                }
            }
            else if ((completionDetails.CompletionType == CompletionType.Method) ||
                     (completionDetails.CompletionType == CompletionType.Property))
            {
                // We have a raw signature for .NET members, heck let's display it.  It's
                // better than nothing.
                documentationString = completionDetails.ToolTipText;
            }
            else if (completionDetails.CompletionType == CompletionType.Command)
            {
                // For Commands, let's extract the resolved command or the path for an exe
                // from the ToolTipText - if there is any ToolTipText.
                if (completionDetails.ToolTipText != null)
                {
                    // Fix for #240 - notepad++.exe in tooltip text caused regex parser to throw.
                    string escapedToolTipText = Regex.Escape(completionDetails.ToolTipText);

                    // Don't display ToolTipText if it is the same as the ListItemText.
                    // Reject command syntax ToolTipText - it's too much to display as a detailString.
                    if (!completionDetails.ListItemText.Equals(
                            completionDetails.ToolTipText,
                            StringComparison.OrdinalIgnoreCase) &&
                        !Regex.IsMatch(completionDetails.ToolTipText,
                            @"^\s*" + escapedToolTipText + @"\s+\["))
                    {
                        detailString = completionDetails.ToolTipText;
                    }
                }
            }

            // We want a special "sort order" for parameters that is not lexicographical.
            // Fortunately, PowerShell returns parameters in the preferred sort order by
            // default (with common params at the end). We just need to make sure the default
            // order also be the lexicographical order which we do by prefixig the ListItemText
            // with a leading 0's four digit index.  This would not sort correctly for a list
            // > 999 parameters but surely we won't have so many items in the "parameter name"
            // completion list. Technically we don't need the ListItemText at all but it may come
            // in handy during debug.
            var sortText = (completionDetails.CompletionType == CompletionType.ParameterName)
                ? $"{sortIndex:D3}{completionDetails.ListItemText}"
                : null;

            return new CompletionItem
            {
                InsertText = completionDetails.CompletionText,
                Label = completionDetails.ListItemText,
                Kind = MapCompletionKind(completionDetails.CompletionType),
                Detail = detailString,
                Documentation = documentationString,
                SortText = sortText,
                FilterText = completionDetails.CompletionText,
                TextEdit = new TextEdit
                {
                    NewText = completionDetails.CompletionText,
                    Range = new Range
                    {
                        Start = new Position
                        {
                            Line = completionRange.Start.Line - 1,
                            Character = completionRange.Start.Column - 1
                        },
                        End = new Position
                        {
                            Line = completionRange.End.Line - 1,
                            Character = completionRange.End.Column - 1
                        }
                    }
                }
            };
        }

        private static DiagnosticSeverity MapDiagnosticSeverity(ScriptFileMarkerLevel markerLevel)
        {
            switch (markerLevel)
            {
                case ScriptFileMarkerLevel.Error:
                    return DiagnosticSeverity.Error;

                case ScriptFileMarkerLevel.Warning:
                    return DiagnosticSeverity.Warning;

                case ScriptFileMarkerLevel.Information:
                    return DiagnosticSeverity.Information;

                default:
                    return DiagnosticSeverity.Error;
            }
        }

        private static ParameterInformation CreateParameterInfo(ParameterInfo parameterInfo)
        {
            return new ParameterInformation
            {
                Label = parameterInfo.Name,
                Documentation = string.Empty
            };
        }

        #endregion
    }
}
<|MERGE_RESOLUTION|>--- conflicted
+++ resolved
@@ -124,11 +124,9 @@
             this.SetRequestHandler(GetPSSARulesRequest.Type, this.HandleGetPSSARulesRequest);
             this.SetRequestHandler(SetPSSARulesRequest.Type, this.HandleSetPSSARulesRequest);
 
-<<<<<<< HEAD
             this.SetRequestHandler(ScriptFileMarkersRequest.Type, this.HandleScriptFileMarkersRequest);
-=======
+
             this.SetRequestHandler(GetPSHostProcessesRequest.Type, this.HandleGetPSHostProcessesRequest);
->>>>>>> a4db3509
 
             // Initialize the extension service
             // TODO: This should be made awaited once Initialize is async!
